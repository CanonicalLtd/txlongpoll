# Copyright 2005-2011 Canonical Ltd.  This software is licensed under the
# GNU Affero General Public License version 3 (see the file LICENSE).

[buildout]
parts =
    interpreter
    test
    tags
use-dependency-links = false
unzip = true
include-site-packages = false
exec-sitecustomize = true
develop = .
download-cache = download-cache
eggs-directory = eggs

[test]
recipe = zc.recipe.testrunner
<<<<<<< HEAD
eggs = lazr.amqp [test]
=======
eggs = txlongpoll
>>>>>>> d18a00b2
defaults = '--tests-pattern ^tests --exit-with-status'.split()

[interpreter]
recipe = zc.recipe.egg:scripts
interpreter = py
<<<<<<< HEAD
eggs = lazr.amqp
entry-points =  twistd=twisted.scripts.twistd:run
=======
eggs = txlongpoll
>>>>>>> d18a00b2

[tags]
recipe = z3c.recipe.tag:tags
eggs = txlongpoll<|MERGE_RESOLUTION|>--- conflicted
+++ resolved
@@ -16,22 +16,14 @@
 
 [test]
 recipe = zc.recipe.testrunner
-<<<<<<< HEAD
-eggs = lazr.amqp [test]
-=======
-eggs = txlongpoll
->>>>>>> d18a00b2
+eggs = txlongpoll [test]
 defaults = '--tests-pattern ^tests --exit-with-status'.split()
 
 [interpreter]
 recipe = zc.recipe.egg:scripts
 interpreter = py
-<<<<<<< HEAD
-eggs = lazr.amqp
+eggs = txlongpoll
 entry-points =  twistd=twisted.scripts.twistd:run
-=======
-eggs = txlongpoll
->>>>>>> d18a00b2
 
 [tags]
 recipe = z3c.recipe.tag:tags
