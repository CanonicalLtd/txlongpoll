--- conflicted
+++ resolved
@@ -91,10 +91,7 @@
         channel.basic_qos_ok()
         self.service.client.close()
         deferred = self.connector()
-<<<<<<< HEAD
-=======
         channel = self.service.transport.channel(1)
->>>>>>> 0246b1c6
         channel.channel_open_ok()
         channel.basic_qos_ok()
         self.assertThat(deferred, fires_with_channel(1))
