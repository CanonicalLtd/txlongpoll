--- conflicted
+++ resolved
@@ -89,6 +89,29 @@
 
     def test_get_with_retry_loop_timeout(self):
         """
+        The retry loop gets interrupted if hits the configured timeout, and
+        a Timeout exceptionis raised.
+        """
+        deferred = self.source.get("uuid", 1)
+
+        # Let some time elapse and fail the first try simulating a broker
+        # shutdown.
+        channel = self.connector.transport.channel(1)
+        self.clock.advance(self.source.timeout / 2)
+        channel.connection_close(reply_code=320)
+
+        # Let some more time elapse and fail the second try too (this time
+        # with a queue timeout).
+        channel = self.connector.transport.channel(1)
+        channel.basic_consume_ok(consumer_tag="uuid1.1")
+        self.clock.advance(self.source.timeout / 2)
+        channel.basic_cancel_ok(consumer_tag="uuid1.1")
+
+        self.assertEquals(2, self.connector.connections)
+        self.assertThat(deferred, fires_with_timeout())
+
+    def test_get_with_retry_after_connection_lost(self):
+        """
         The retry loop gets interrupted it hits the configured timeout, and
         a Timeout exceptionis raised.
         """
@@ -98,31 +121,6 @@
         channel = self.connector.transport.channel(1)
         self.clock.advance(self.source.timeout / 2)
         channel.connection_close(reply_code=320)
-        self.clock.advance(0)
-
-        # Let some more time elapse and fail the second try too (this time
-        # with a queue timeout).
-        channel = self.connector.transport.channel(1)
-        channel = self.connector.transport.channel(1)
-        channel.basic_consume_ok(consumer_tag="uuid1.1")
-        self.clock.advance(self.source.timeout / 2)
-        channel.basic_cancel_ok(consumer_tag="uuid1.1")
-
-        self.assertEquals(2, self.connector.connections)
-        self.assertThat(deferred, fires_with_timeout())
-
-    def test_get_with_retry_after_connection_lost(self):
-        """
-        The retry loop gets interrupted it hits the configured timeout, and
-        a Timeout exceptionis raised.
-        """
-        deferred = self.source.get("uuid", 1)
-
-        # Let some time elapse and fail the first try.
-        channel = self.connector.transport.channel(1)
-        self.clock.advance(self.source.timeout / 2)
-        channel.connection_close(reply_code=320)
-        self.clock.advance(0)
 
         # Let some more time elapse and fail the second try too (this time
         # with a queue timeout).
@@ -159,7 +157,6 @@
         """
         deferred = self.source.get("uuid", 1)
         self.connector.transport.loseConnection()
-        self.clock.advance(0)
         channel = self.connector.transport.channel(1)
         channel.basic_consume_ok(consumer_tag="uuid1.1")
         channel.deliver("foo", consumer_tag='uuid.1', delivery_tag=1)
@@ -201,10 +198,6 @@
 
         # Simulate the broken being stopped
         channel.connection_close(reply_code=320, reply_text="shutdown")
-<<<<<<< HEAD
-        self.clock.advance(0)
-=======
->>>>>>> 7d238406
 
         channel = self.connector.transport.channel(1)
         channel.basic_consume_ok(consumer_tag="uuid1.1")
@@ -240,7 +233,6 @@
         self.assertThat(deferred1, fires_with_not_found())
 
         # The second call will be retried
-        self.clock.advance(0)
         self.assertEqual(2, self.connector.connections)
         channel = self.connector.transport.channel(1)
         channel.basic_consume_ok(consumer_tag="uuid2.1")
