--- conflicted
+++ resolved
@@ -17,45 +17,14 @@
 from twisted.logger import Logger
 
 from txamqp.factory import AMQFactory
-<<<<<<< HEAD
-from txamqp.testing import AMQPump
-from txamqp.client import (
-    ConnectionClosed,
-)
-=======
->>>>>>> f68d8948
+from txamqp.client import ConnectionClosed
 
 from txlongpoll.notification import (
     NotificationSource,
     Timeout,
     NotFound,
 )
-<<<<<<< HEAD
-
-
-class FakeConnector(object):
-    """Return a client connected to a fake AMQPump transport."""
-
-    def __init__(self, factory, logger=None):
-        self.factory = factory
-        self.logger = logger
-        self.client = None  # Current client
-        self.transport = None  # Current transport
-        self.connections = 0  # Number of connections created
-
-    def __call__(self):
-        if self.client is None or self.client.closed:
-            address = IPv4Address("TCP", "127.0.0.1", 5672)
-            self.client = self.factory.buildProtocol(address)
-            self.transport = AMQPump(logger=self.logger)
-            self.transport.connect(self.client)
-            self.connections += 1
-
-        # AMQClient.channel() will fire synchronously here
-        return self.client.channel(1)
-=======
 from txlongpoll.testing.unit import FakeConnector
->>>>>>> f68d8948
 
 
 class NotificationSourceTest(TestCase):
