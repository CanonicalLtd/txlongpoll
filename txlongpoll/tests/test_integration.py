--- conflicted
+++ resolved
@@ -279,64 +279,6 @@
         self.assertEqual("hello", notification.payload)
 
     @inlineCallbacks
-<<<<<<< HEAD
-    def test_reject_notification(self):
-        """
-        Calling reject() on a Notification puts the associated message back in
-        the queue so that it's available to subsequent get() calls.
-        """
-        yield self.channel.basic_publish(
-            routing_key="uuid", content=Content("hello"))
-        notification = yield self.source.get("uuid", 0)
-        yield notification.reject()
-
-        notification = yield self.source.get("uuid", 1)
-        self.assertEqual("hello", notification.payload)
-
-    @inlineCallbacks
-    def test_ack_message(self):
-        """
-        Calling ack() on a Notification confirms the removal of the
-        associated message from the queue, making subsequent calls
-        waiting for another message.
-        """
-        yield self.channel.basic_publish(
-            routing_key="uuid", content=Content("hello"))
-        notification = yield self.source.get("uuid", 0)
-        yield notification.ack()
-
-        yield self.channel.basic_publish(
-            routing_key="uuid", content=Content("hello 2"))
-        notification = yield self.source.get("uuid", 1)
-        self.assertEqual("hello 2", notification.payload)
-
-    @inlineCallbacks
-    def test_ack_with_broker_shutdown(self):
-        """
-        If rabbitmq gets shutdown before we ack a Notification, an error is
-        raised.
-        """
-        client = yield self.service.whenConnected()
-
-        yield self.channel.basic_publish(
-            routing_key="uuid", content=Content("hello"))
-        notification = yield self.source.get("uuid", 0)
-
-        self.rabbit.cleanUp()
-
-        yield client.disconnected.wait()
-
-        try:
-            yield notification.ack()
-        except Bounced:
-            pass
-        else:
-            self.fail("Notification not bounced")
-
-        self.rabbit.config = RabbitServerResources(
-            port=self.rabbit.config.port)  # Ensure that we use the same port
-        self.rabbit.setUp()
-=======
     def test_wb_heartbeat(self):
         """
         If heartbeat checks fail due to network issues, we keep re-trying
@@ -382,7 +324,64 @@
         notification = yield deferred
         self.assertEqual("hello", notification.payload)
         self.assertEqual(2, proxy.connections)
->>>>>>> 5171061a
+
+    @inlineCallbacks
+    def test_reject_notification(self):
+        """
+        Calling reject() on a Notification puts the associated message back in
+        the queue so that it's available to subsequent get() calls.
+        """
+        yield self.channel.basic_publish(
+            routing_key="uuid", content=Content("hello"))
+        notification = yield self.source.get("uuid", 0)
+        yield notification.reject()
+
+        notification = yield self.source.get("uuid", 1)
+        self.assertEqual("hello", notification.payload)
+
+    @inlineCallbacks
+    def test_ack_message(self):
+        """
+        Calling ack() on a Notification confirms the removal of the
+        associated message from the queue, making subsequent calls
+        waiting for another message.
+        """
+        yield self.channel.basic_publish(
+            routing_key="uuid", content=Content("hello"))
+        notification = yield self.source.get("uuid", 0)
+        yield notification.ack()
+
+        yield self.channel.basic_publish(
+            routing_key="uuid", content=Content("hello 2"))
+        notification = yield self.source.get("uuid", 1)
+        self.assertEqual("hello 2", notification.payload)
+
+    @inlineCallbacks
+    def test_ack_with_broker_shutdown(self):
+        """
+        If rabbitmq gets shutdown before we ack a Notification, an error is
+        raised.
+        """
+        client = yield self.service.whenConnected()
+
+        yield self.channel.basic_publish(
+            routing_key="uuid", content=Content("hello"))
+        notification = yield self.source.get("uuid", 0)
+
+        self.rabbit.cleanUp()
+
+        yield client.disconnected.wait()
+
+        try:
+            yield notification.ack()
+        except Bounced:
+            pass
+        else:
+            self.fail("Notification not bounced")
+
+        self.rabbit.config = RabbitServerResources(
+            port=self.rabbit.config.port)  # Ensure that we use the same port
+        self.rabbit.setUp()
 
 
 class DeprecatedQueueManagerTest(AMQTest):
