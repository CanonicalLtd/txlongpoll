--- conflicted
+++ resolved
@@ -18,11 +18,6 @@
     inlineCallbacks,
     returnValue,
 )
-<<<<<<< HEAD
-from twisted.internet.task import deferLater
-=======
-from twisted.internet.error import ConnectionDone
->>>>>>> 7d238406
 from twisted.python import log
 from twisted.python.failure import Failure
 from txamqp.client import (
@@ -143,11 +138,8 @@
                 notification = yield self._do(channel, uuid, sequence, timeout)
                 returnValue(notification)
             except _Retriable:
-                # Wait a single main loop iteration before actually retrying,
-                # since we might be in the middle of running callbacks for
-                # AMQChannel.doClose or AMQClient.doClose and hence not fully
-                # disconnected yet.
-                yield deferLater(self._clock, 0, lambda: None)
+                # Wait for the connection to shutdown.
+                yield channel.client.disconnected.wait()
                 timeout -= self._clock.seconds() - now
                 continue
         raise Timeout()
@@ -209,25 +201,6 @@
                 msg = queue.pending.pop()
                 returnValue(Notification(msg, channel))
             raise Timeout()
-<<<<<<< HEAD
-=======
-        except QueueClosed:
-            # The queue has been closed, presumably because of a side effect.
-            # Let's retry after reconnection.
-            yield channel.client.disconnected.wait()
-            notification = yield self.get(uuid, sequence)
-            returnValue(notification)
-        except Closed, e:
-            channel.client.close(ConnectionDone())
-            if e.args and e.args[0].reply_code == 404:
-                raise NotFound()
-            else:
-                raise
-        except:
-            if channel.client and channel.client.transport:
-                channel.client.transport.loseConnection()
-            raise
->>>>>>> 7d238406
 
         returnValue(Notification(msg, channel))
 
