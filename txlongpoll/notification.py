# Copyright 2005-2011 Canonical Ltd.  This software is licensed under the
# GNU Affero General Public License version 3 (see the file LICENSE).

"""Fire notifications from by consuming AMQP queues.

This module provides a small abstraction around the AMQP protocol/transport,
implementing an API that can be consumed by call sites wanting to receive
notifications from specific streams identified by UUIDs, that map to AMQP
queues.

See also txlongpoll.frontend.FrontEndAjax.
"""

from twisted.internet import reactor
from twisted.internet.error import ConnectionClosed as TransportClosed
from twisted.internet.defer import (
    DeferredLock,
    inlineCallbacks,
    returnValue,
)
from twisted.python import log
from twisted.python.failure import Failure
from txamqp.client import (
    Closed,
    ConnectionClosed,
    ChannelClosed,
)
from txamqp.queue import (
    Closed as QueueClosed,
    Empty,
    )


__all__ = ["NotFound", "Timeout", "NotificationSource"]


class NotFound(Exception):
    """Raised the notifications stream for a given UUID is not available.

    This typically happens when the associated AMQP queue doesn't exist
    or was delelated from the broker.
    """


class Timeout(Exception):
    """Raised after a certain time as elapsed and no notification was received.

    The value of the timeout is defined by NotificationSource.timeout.
    """


class Notification(object):
    """A single notification from a stream."""

    def __init__(self, source, message):
        """
        @param source: The NotificationSource the message was received through.
        @param message: The raw txamqp.message.Message received from the
            underlying AMQP queue.
        """
        self._source = source
        self._message = message

    @property
    def payload(self):
        return self._message.content.body

    def ack(self):
        """Confirm that the notification was successfully processed."""
        return self._channel.basic_ack(self._message.delivery_tag)

    def reject(self):
        """Reject the the notification, it will be re-queued."""
        return self._channel.basic_reject(
            self._message.delivery_tag, requeue=True)


class NotificationSource(object):
    """
    An AMQP consumer which handles messages sent over a "frontend" queue to
    set up temporary queues.  The L{get_message} method should be invoked to
    retrieve one single message from those temporary queues.

    @ivar timeout: time to wait for a message before giving up in C{get}.
    """

    # The timeout must be lower than the Apache one in front, which by default
    # is 5 minutes.
    timeout = 270

    def __init__(self, connector, prefix=None, clock=reactor):
        """
        @param connector: A callable returning a deferred which should fire
            with an opened AMQChannel. The deferred is expected to never
            errback (typically it will be fired by some code which in case
            of failure keeps retrying to connect to a broker or a cluster
            of brokers).
        @param prefix: Optional prefix for identifying the AMQP queues we
            should consume messages from.
        @param clock: An object implementing IReactorTime.
        """
        self._connector = connector
        self._prefix = prefix
        self._clock = clock
        self._channel_lock = DeferredLock()
        # Preserve compatibility by using special forms for naming when a
        # prefix is specified.
        if self._prefix is not None and len(self._prefix) != 0:
            self._tag_form = "%s.notifications-tag.%%s.%%s" % self._prefix
            self._queue_form = "%s.notifications-queue.%%s" % self._prefix
        else:
            self._tag_form = "%s.%s"
            self._queue_form = "%s"

    @inlineCallbacks
    def get(self, uuid, sequence):
        """Request the next L{Notification} for C{uuid}.

        @param uuid: The identifier of the notifications stream.
        @param sequence: Sequential number for identifying this particular
            request. This makes it possible to invoke this API more than once
            concurrently to handle the same notification. Typically only
            one notification will be actually processed and the other discarded
            as duplicates. The FrontEndAjax code makes use of this feature
            in order to get rid of dead requests. See #745708.

        If no notification is received within the number of seconds in
        L{timeout}, then the returned Deferred will errback with L{Timeout}.
        """
        # Attempt to a fetch a single notification retrying any transient error
        # until the timeout expires.
        timeout = self.timeout
        while timeout > 0:
            now = self._clock.seconds()
            channel = yield self._connector()
            try:
                notification = yield self._do(channel, uuid, sequence, timeout)
                returnValue(notification)
            except _Retriable:
                # Wait for the connection to shutdown.
                yield channel.client.disconnected.wait()
                timeout -= self._clock.seconds() - now
                continue
        raise Timeout()

    @inlineCallbacks
    def _do(self, channel, uuid, sequence, timeout):
        """Do fetch a single notification.

        If we hit a transient error, the _Retriable exception will be raised.
        """
        tag = self._tag_form % (uuid, sequence)
        try:
            yield self._check_retriable(
                channel.basic_consume, consumer_tag=tag,
                queue=self._queue_form % uuid)
        except ChannelClosed as error:
            # If the broker sent us channel-close because the queue doesn't
            # exists, raise NotFound. Otherwise just propagate.
            if error.args[0].reply_code == 404:
                # This will try to close the client cleanly (by sending 'close'
                # and waiting for 'close-ok'), but will force a connection
                # shutdown if that doesn't happen within 5 seconds (e.g because
                # the broker got shutdown exactly at this time).
                # See AMQClient.close().
                yield channel.client.close(within=5)
                raise NotFound()
            raise

        log.msg("Consuming from queue '%s'" % uuid)

        queue = yield channel.client.queue(tag)
        empty = False

        try:
            msg = yield queue.get(timeout)
        except Empty:
<<<<<<< HEAD
            empty = True
=======
            # Let's wait for the cancel here
            yield channel.basic_cancel(consumer_tag=tag)
            channel.client.queues.pop(tag, None)
            # Check for the messages arrived in the mean time
            if queue.pending:
                msg = queue.pending.pop()
                returnValue(Notification(self, msg))
            raise Timeout()
>>>>>>> 998cf357
        except QueueClosed:
            # The queue has been closed, presumably because of a side effect.
            # Let's retry after reconnection.
            raise _Retriable()

        yield self._check_retriable(channel.basic_cancel, consumer_tag=tag)

        channel.client.queues.pop(tag, None)

        if empty:
            # Check for the messages arrived in the mean time
            if queue.pending:
                msg = queue.pending.pop()
            else:
                raise Timeout()

        returnValue(Notification(msg, channel))

    @inlineCallbacks
    def _check_retriable(self, method, **kwargs):
        """Invoke the given channel method and check for transient errors.

        @param method: A bound method of a txamqp.protocol.AMQChannel instance.
        @param kwargs: The keyword arguments to pass to the method.
        """
        # Serialize calls to channel method, because in case get() gets called
        # concurrently we don't want two calls in flight at the same time, as
        # in case of a failure txamqp would errback both calls and there's no
        # hit about which call actually failed.
        channel = method.im_self
        yield self._channel_lock.acquire()
        try:
            if channel.closed:
                # The channel got closed, e.g. because another call to
                # NotificationSource._do() hit an error. In this case we just
                # want to retry.
                raise _Retriable()
            yield method(**kwargs)
        except ConnectionClosed as error:
            # 320 (conncetion-forced) and 541 (internal-error) are transient
            # errors that can be retried, the most common being 320 which
            # happens if the broker gets restarted.
            # See also https://www.rabbitmq.com/amqp-0-9-1-reference.html.
            message = error.args[0]
            if message.reply_code in (320, 541):
                raise _Retriable()
            raise
        except Closed as error:
            reason = error.args[0]
            if isinstance(reason, Failure):
                if isinstance(reason.value, TransportClosed):
                    raise _Retriable()
            raise
        finally:
            self._channel_lock.release()


<<<<<<< HEAD
class _Retriable(Exception):
    """Raised by _check_retriable in case of transient errors."""
=======
        returnValue(Notification(self, msg))
>>>>>>> 998cf357
<|MERGE_RESOLUTION|>--- conflicted
+++ resolved
@@ -175,18 +175,7 @@
         try:
             msg = yield queue.get(timeout)
         except Empty:
-<<<<<<< HEAD
             empty = True
-=======
-            # Let's wait for the cancel here
-            yield channel.basic_cancel(consumer_tag=tag)
-            channel.client.queues.pop(tag, None)
-            # Check for the messages arrived in the mean time
-            if queue.pending:
-                msg = queue.pending.pop()
-                returnValue(Notification(self, msg))
-            raise Timeout()
->>>>>>> 998cf357
         except QueueClosed:
             # The queue has been closed, presumably because of a side effect.
             # Let's retry after reconnection.
@@ -203,7 +192,7 @@
             else:
                 raise Timeout()
 
-        returnValue(Notification(msg, channel))
+        returnValue(Notification(self, msg))
 
     @inlineCallbacks
     def _check_retriable(self, method, **kwargs):
@@ -244,9 +233,5 @@
             self._channel_lock.release()
 
 
-<<<<<<< HEAD
 class _Retriable(Exception):
-    """Raised by _check_retriable in case of transient errors."""
-=======
-        returnValue(Notification(self, msg))
->>>>>>> 998cf357
+    """Raised by _check_retriable in case of transient errors."""