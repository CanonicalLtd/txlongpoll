# Copyright 2005-2011 Canonical Ltd.  This software is licensed under the
# GNU Affero General Public License version 3 (see the file LICENSE).

"""Fire notifications from by consuming AMQP queues.

This module provides a small abstraction around the AMQP protocol/transport,
implementing an API that can be consumed by call sites wanting to receive
notifications from specific streams identified by UUIDs, that map to AMQP
queues.

See also txlongpoll.frontend.FrontEndAjax.
"""

from twisted.internet import reactor
from twisted.internet.error import ConnectionClosed as TransportClosed
from twisted.internet.defer import (
    DeferredLock,
    inlineCallbacks,
    returnValue,
)
from twisted.python import log
from twisted.python.failure import Failure
from txamqp.client import (
    Closed,
    ConnectionClosed,
    ChannelClosed,
)
from txamqp.queue import (
    Closed as QueueClosed,
    Empty,
    )


__all__ = ["NotFound", "Timeout", "NotificationSource"]


class NotFound(Exception):
    """Raised the notifications stream for a given UUID is not available.

    This typically happens when the associated AMQP queue doesn't exist
    or was delelated from the broker.
    """


class Timeout(Exception):
    """Raised after a certain time as elapsed and no notification was received.

    The value of the timeout is defined by NotificationSource.timeout.
    """


class NotificationConnector(object):
    """Provide ready-to-use AMQP channels."""

    def __init__(self, service):
        """
        @param service: An object implementing the same whenConnected() API as
            the twisted.application.internet.ClientService class.
        """
        self._service = service
        self._channel = None
        self._channel_lock = DeferredLock()

    @inlineCallbacks
    def __call__(self):
        """
        @return: A deferred firing with a ready-to-use txamqp.protocol.Channel.
        """
        # Serialize calls, in order to setup new channels only once.
        yield self._channel_lock.acquire()
        try:
            client = yield self._service.whenConnected()
            channel = yield client.channel(1)
            # Check if we got a new channel, and initialize it if so.
            if channel is not self._channel:
                self._channel = channel
                yield self._channel.channel_open()
                # This tells the broker to deliver us at most one message at
                # a time to support using multiple processes (e.g. in a
                # load-balanced/HA deployment). If NotificationSource.get()
                # gets called against the same UUID first by process A and then
                # when it completes by process B, we're guaranteed that process
                # B will see the very next message in the queue, because
                # process A hasn't fetched any more messages than the one it
                # received. See #729140.
                yield self._channel.basic_qos(prefetch_count=1)
        finally:
            self._channel_lock.release()
        returnValue(self._channel)


class Notification(object):
    """A single notification from a stream."""

    def __init__(self, message, channel):
        """
        @param message: The raw txamqp.message.Message received from the
            underlying AMQP queue.
        @param channel: The txamqp.protocol.Channel the message was received
            through.
        """
        self._message = message
        self._channel = channel

    @property
    def payload(self):
        return self._message.content.body

    def ack(self):
        """Confirm that the notification was successfully processed."""
        return self._channel.basic_ack(self._message.delivery_tag)

    def reject(self):
        """Reject the the notification, it will be re-queued."""
        return self._channel.basic_reject(
            self._message.delivery_tag, requeue=True)


class NotificationSource(object):
    """
    An AMQP consumer which handles messages sent over a "frontend" queue to
    set up temporary queues.  The L{get_message} method should be invoked to
    retrieve one single message from those temporary queues.

    @ivar timeout: time to wait for a message before giving up in C{get}.
    """

    # The timeout must be lower than the Apache one in front, which by default
    # is 5 minutes.
    timeout = 270

    def __init__(self, connector, prefix=None, clock=reactor):
        """
        @param connector: A callable returning a deferred which should fire
            with an opened AMQChannel. The deferred is expected to never
            errback (typically it will be fired by some code which in case
            of failure keeps retrying to connect to a broker or a cluster
            of brokers).
        @param prefix: Optional prefix for identifying the AMQP queues we
            should consume messages from.
        @param clock: An object implementing IReactorTime.
        """
        self._connector = connector
        self._prefix = prefix
        self._clock = clock
        self._channel_lock = DeferredLock()
        # Preserve compatibility by using special forms for naming when a
        # prefix is specified.
        if self._prefix is not None and len(self._prefix) != 0:
            self._tag_form = "%s.notifications-tag.%%s.%%s" % self._prefix
            self._queue_form = "%s.notifications-queue.%%s" % self._prefix
        else:
            self._tag_form = "%s.%s"
            self._queue_form = "%s"

    @inlineCallbacks
    def get(self, uuid, sequence):
        """Request the next L{Notification} for C{uuid}.

        @param uuid: The identifier of the notifications stream.
        @param sequence: Sequential number for identifying this particular
            request. This makes it possible to invoke this API more than once
            concurrently to handle the same notification. Typically only
            one notification will be actually processed and the other discarded
            as duplicates. The FrontEndAjax code makes use of this feature
            in order to get rid of dead requests. See #745708.

        If no notification is received within the number of seconds in
        L{timeout}, then the returned Deferred will errback with L{Timeout}.
        """
        # Attempt to a fetch a single notification retrying any transient error
        # until the timeout expires.
        timeout = self.timeout
        while timeout > 0:
            now = self._clock.seconds()
            channel = yield self._connector()
            try:
                notification = yield self._do(channel, uuid, sequence, timeout)
                returnValue(notification)
            except _Retriable:
<<<<<<< HEAD
                yield deferLater(self._clock, 0, lambda: None)
=======
                # Wait for the connection to shutdown.
                yield channel.client.disconnected.wait()
>>>>>>> 0246b1c6
                timeout -= self._clock.seconds() - now
                continue
        raise Timeout()

    @inlineCallbacks
    def _do(self, channel, uuid, sequence, timeout):
        """Do fetch a single notification.

        If we hit a transient error, the _Retriable exception will be raised.
        """
        tag = self._tag_form % (uuid, sequence)
        try:
            yield self._check_retriable(
                channel.basic_consume, consumer_tag=tag,
                queue=self._queue_form % uuid)
        except ChannelClosed as error:
            # If the broker sent us channel-close because the queue doesn't
            # exists, raise NotFound. Otherwise just propagate.
            if error.args[0].reply_code == 404:
                # This will try to close the client cleanly (by sending 'close'
                # and waiting for 'close-ok'), but will force a connection
                # shutdown if that doesn't happen within 5 seconds (e.g because
                # the broker got shutdown exactly at this time).
                # See AMQClient.close().
                yield channel.client.close(within=5)
                raise NotFound()
            raise

        log.msg("Consuming from queue '%s'" % uuid)

        queue = yield channel.client.queue(tag)
        empty = False

        try:
            msg = yield queue.get(timeout)
        except Empty:
            empty = True
        except QueueClosed:
            # The queue has been closed, presumably because of a side effect.
            # Let's retry after reconnection.
            raise _Retriable()

        yield self._check_retriable(channel.basic_cancel, consumer_tag=tag)

        channel.client.queues.pop(tag, None)

        if empty:
            # Check for the messages arrived in the mean time
            if queue.pending:
                msg = queue.pending.pop()
                returnValue(Notification(msg, channel))
            raise Timeout()

        returnValue(Notification(msg, channel))

    @inlineCallbacks
    def _check_retriable(self, method, **kwargs):
        """Invoke the given channel method and check for transient errors.

        @param method: A bound method of a txamqp.protocol.AMQChannel instance.
        @param kwargs: The keyword arguments to pass to the method.
        """
        # Serialize calls to channel method, because in case get() gets called
        # concurrently we don't want two calls in flight at the same time, as
        # in case of a failure txamqp would errback both calls and there's no
        # hit about which call actually failed.
        channel = method.im_self
        yield self._channel_lock.acquire()
        try:
            if channel.closed:
                # The channel got closed, e.g. because another call to
                # NotificationSource._do() hit an error. In this case we just
                # want to retry.
                raise _Retriable()
            yield method(**kwargs)
        except ConnectionClosed as error:
            # 320 (conncetion-forced) and 541 (internal-error) are transient
            # errors that can be retried, the most common being 320 which
            # happens if the broker gets restarted.
            # See also https://www.rabbitmq.com/amqp-0-9-1-reference.html.
            message = error.args[0]
            if message.reply_code in (320, 541):
                raise _Retriable()
            raise
        except Closed as error:
            reason = error.args[0]
            if isinstance(reason, Failure):
                if isinstance(reason.value, TransportClosed):
                    raise _Retriable()
            raise
        finally:
            self._channel_lock.release()


class _Retriable(Exception):
    """Raised by _check_retriable in case of transient errors."""<|MERGE_RESOLUTION|>--- conflicted
+++ resolved
@@ -178,12 +178,8 @@
                 notification = yield self._do(channel, uuid, sequence, timeout)
                 returnValue(notification)
             except _Retriable:
-<<<<<<< HEAD
-                yield deferLater(self._clock, 0, lambda: None)
-=======
                 # Wait for the connection to shutdown.
                 yield channel.client.disconnected.wait()
->>>>>>> 0246b1c6
                 timeout -= self._clock.seconds() - now
                 continue
         raise Timeout()
