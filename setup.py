--- conflicted
+++ resolved
@@ -21,11 +21,8 @@
         ]
     ),
     install_requires=[
-<<<<<<< HEAD
         'rabbitfixture',
-=======
         'testtools',
->>>>>>> d7d1c34f
         'transaction',
         'twisted',
         'txamqp',
