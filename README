Generic long poll server used by Launchpad and Landscape.


Building
--------

lazr.amqp needs a recent RabbitMQ with support for rejection. Maverick's
1.8.0 is not sufficient, but 2.1.1 works fine, so >= Natty is OK.

<<<<<<< HEAD
You also need to get lp:rabbitfixture, build it and drop the egg in
./download-cache/dist in order for lazr.amqp to build.

 $ python bootstrap.py
 $ bin/buildout
=======
 $ make
>>>>>>> 5a730abc


Testing
-------

The test suite needs some users and vhosts on the system RabbitMQ
instance.

 $ ./rabbitmq-test-setup
 $ bin/test<|MERGE_RESOLUTION|>--- conflicted
+++ resolved
@@ -7,15 +7,10 @@
 lazr.amqp needs a recent RabbitMQ with support for rejection. Maverick's
 1.8.0 is not sufficient, but 2.1.1 works fine, so >= Natty is OK.
 
-<<<<<<< HEAD
 You also need to get lp:rabbitfixture, build it and drop the egg in
 ./download-cache/dist in order for lazr.amqp to build.
 
- $ python bootstrap.py
- $ bin/buildout
-=======
  $ make
->>>>>>> 5a730abc
 
 
 Testing
